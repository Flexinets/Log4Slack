﻿using System;
using System.Collections;
using System.Collections.Generic;
using System.IO;
using System.Net;
using System.Runtime.Serialization;
using System.Runtime.Serialization.Json;
using System.Text;

namespace Log4Slack {
    /// <summary>
    /// Simple client for Stack using incoming webhooks.
    /// </summary>
    public class SlackClient {
        private readonly Uri _uri;
        private readonly Encoding _encoding = Encoding.UTF8;
        private readonly string _username;
        private readonly string _channel;
        private readonly string _iconUrl;
        private readonly string _iconEmoji;
        private readonly ArrayList _requests = ArrayList.Synchronized(new ArrayList(4));

        /// <summary>
        /// Creates a new instance of SlackClient.
        /// </summary>
        /// <param name="urlWithAccessToken">The incoming webhook URL with token.</param>
        public SlackClient(string urlWithAccessToken) {
            _uri = new Uri(urlWithAccessToken);
        }

        /// <summary>
        /// Creates a new instance of SlackClient.
        /// </summary>
        /// <param name="urlWithAccessToken">The incoming webhook URL with token.</param>
        /// <param name="username">The username to post messages as.</param>
        /// <param name="channel">The channel to post messages to.</param>
        /// <param name="iconUrl">The URL of an image icon for post</param>
        /// <param name="iconEmoji">The Emoji icon for post</param>
        public SlackClient(string urlWithAccessToken, string username, string channel, string iconUrl = null, string iconEmoji = null) {
            _uri = new Uri(urlWithAccessToken);
            _username = username;
            _channel = channel;
            _iconUrl = iconUrl;
            _iconEmoji = iconEmoji;
        }

        /// <summary>
        /// Post a message to Slack.
        /// </summary>
        /// <param name="text">The text of the message.</param>
        /// <param name="proxyAddress">If provided, uses this proxy address which posting payloads</param>
        /// <param name="username">If provided, overrides the existing username.</param>
        /// <param name="channel">If provided, overrides the existing channel.</param>
        /// <param name="iconUrl"></param>
        /// <param name="iconEmoji"></param>
        /// <param name="attachments">Optional collection of attachments.</param>
<<<<<<< HEAD
        public void PostMessageAsync(string text, string proxyAddress, string username = null, string channel = null, string iconUrl = null, string iconEmoji = null, List<Attachment> attachments = null) {
            var payload = BuildPayload(text, username, channel, iconUrl, iconEmoji, attachments);
            PostPayloadAsync(payload, proxyAddress);
=======
        public void PostMessageAsync(string text, string username = null, string channel = null, string iconUrl = null, string iconEmoji = null, List<Attachment> attachments = null, bool linknames = false) {
            var payload = BuildPayload(text, username, channel, iconUrl, iconEmoji, attachments, linknames);
            PostPayloadAsync(payload);
>>>>>>> 57cbb4de
        }


        /// <summary>
        /// Builds a payload for Slack.
        /// </summary>
        /// <param name="text"></param>
        /// <param name="username"></param>
        /// <param name="channel"></param>
        /// <param name="iconUrl"></param>
        /// <param name="iconEmoji"></param>
        /// <param name="attachments"></param>
        /// <returns></returns>
        private Payload BuildPayload(string text, string username, string channel, string iconUrl, string iconEmoji, List<Attachment> attachments = null, bool linknames = false) {
            username = string.IsNullOrEmpty(username) ? _username : username;
            channel = string.IsNullOrEmpty(channel) ? _channel : channel;
            iconUrl = string.IsNullOrEmpty(iconUrl) ? _iconUrl : iconUrl;
            iconEmoji = string.IsNullOrEmpty(iconEmoji) ? _iconEmoji : iconEmoji;

            var payload = new Payload {
                Channel = channel,
                Username = username,
                IconUrl = iconUrl,
                IconEmoji = iconEmoji,
                Text = text,
                Attachments = attachments,
                LinkNames = Convert.ToInt32(linknames)
            };

            return payload;
        }

        /// <summary>
        /// Posts a payload to Slack.
        /// </summary>
        private void PostPayloadAsync(Payload payload, string proxyAddress) {
            var data = JsonSerializeObject(payload);
            PostPayloadAsync(data, proxyAddress);
        }

        protected virtual void PostPayloadAsync(string json, string proxyAddress) {
            HttpWebRequest request = null;

            try {
                request = (HttpWebRequest)WebRequest.Create(_uri);
                request.Method = "POST";
                request.ContentType = "application/x-www-form-urlencoded";

                if (!string.IsNullOrEmpty(proxyAddress))
                {
                    Uri uri = new Uri(proxyAddress);
                    request.Proxy = new WebProxy(uri);
                }

                var encodedForm = string.Format("payload={0}", Uri.EscapeDataString(json));
                var data = _encoding.GetBytes(encodedForm);
                request.ContentLength = data.Length;

                // Get the request stream into which the form data is to 
                // be written. This is done asynchronously to free up this
                // thread.
                
                // NOTE: We maintain a (possibly paranoid) list of 
                // outstanding requests and add the request to it so that 
                // it does not get treated as garbage by GC. In effect, 
                // we are creating an explicit root. It is also possible
                // for this module to get disposed before a request
                // completes. During the callback, no other member should
                // be touched except the requests list!

                _requests.Add(request);

                var ar = request.BeginGetRequestStream(OnGetRequestStreamCompleted, AsyncArgs(request, data));
            }
            catch (Exception localException) {
                OnWebPostError(request, localException);
            }
        }

        private void OnWebPostError(WebRequest request, Exception e) {
            if (request != null) _requests.Remove(request);
        }

        private static object[] AsyncArgs(params object[] args) {
            return args;
        }

        private void OnGetRequestStreamCompleted(IAsyncResult ar) {
            if (ar == null) throw new ArgumentNullException("ar");
            var args = (object[])ar.AsyncState;
            OnGetRequestStreamCompleted(ar, (WebRequest)args[0], (byte[])args[1]);
        }

        private void OnGetRequestStreamCompleted(IAsyncResult ar, WebRequest request, byte[] data)
        {
            try {
                using (var output = request.EndGetRequestStream(ar)) {
                    output.Write(data, 0, data.Length);
                }
                request.BeginGetResponse(OnGetResponseCompleted, request);
            }
            catch (Exception e) {
                OnWebPostError(request, e);
            }
        }

        private void OnGetResponseCompleted(IAsyncResult ar) {
            if (ar == null) throw new ArgumentNullException("ar");
            OnGetResponseCompleted(ar, (WebRequest)ar.AsyncState);
        }

        private void OnGetResponseCompleted(IAsyncResult ar, WebRequest request) {
            try {
                request.EndGetResponse(ar).Close(); // Not interested; assume OK
                _requests.Remove(request);
            }
            catch (Exception e) {
                OnWebPostError(request, e);
            }
        }

        private static string JsonSerializeObject(object obj) {
            var serializer = new DataContractJsonSerializer(obj.GetType());
            using (var stream = new MemoryStream())
            {
                serializer.WriteObject(stream, obj);
                return Encoding.UTF8.GetString(stream.ToArray());
            }
        }
    }


    /// <summary>
    /// The payload to send to Stack, which will be serialized to JSON before POSTing.
    /// </summary>
    [DataContract]
    public class Payload {
        [DataMember(Name = "channel")]
        public string Channel { get; set; }
        [DataMember(Name = "username")]
        public string Username { get; set; }
        [DataMember(Name = "icon_url")]
        public string IconUrl { get; set; }
        [DataMember(Name = "icon_emoji")]
        public string IconEmoji { get; set; }
        [DataMember(Name = "text")]
        public string Text { get; set; }
        [DataMember(Name = "attachments")]
        public List<Attachment> Attachments { get; set; }
        [DataMember(Name = "link_names")]
        public int LinkNames { get; set; }
    }

    /// <summary>
    /// It is possible to create more richly-formatted messages using Attachments.
    /// https://api.slack.com/docs/attachments
    /// </summary>
    [DataContract]
    public class Attachment {
        /// <summary>
        /// Required text summary of the attachment that is shown by clients that understand attachments but choose not to show them.
        /// </summary>
        [DataMember(Name = "fallback")]
        public string Fallback { get; set; }

        /// <summary>
        /// Optional text that should appear above the formatted data.
        /// </summary>
        [DataMember(Name = "pretext")]
        public string PreText { get; set; }

        /// <summary>
        /// Optional text that should appear within the attachment.
        /// </summary>
        [DataMember(Name = "text")]
        public string Text { get; set; }

        /// <summary>
        /// Can either be one of 'good', 'warning', 'danger', or any hex color code.
        /// </summary>
        [DataMember(Name = "color")]
        public string Color { get; set; }

        /// <summary>
        /// Fields are displayed in a table on the message.
        /// </summary>
        [DataMember(Name = "fields")]
        public List<Field> Fields { get; set; }

        [DataMember(Name = "mrkdwn_in")]
        public List<string> MarkdownIn { get; private set; }

        public Attachment(string fallback) {
            Fallback = fallback;
            MarkdownIn = new List<string> { "fields" };
        }
    }

    /// <summary>
    /// Fields are displayed in a table on the message.
    /// </summary>
    [DataContract]
    public class Field {
        /// <summary>
        /// The title may not contain markup and will be escaped for you; required.
        /// </summary>
        [DataMember(Name = "title")]
        public string Title { get; set; }
        /// <summary>
        /// Text value of the field. May contain standard message markup and must be escaped as normal; may be multi-line.
        /// </summary>
        [DataMember(Name = "value")]
        public string Value { get; set; }
        /// <summary>
        /// Optional flag indicating whether the <paramref name="Value"/> is short enough to be displayed side-by-side with other values.
        /// </summary>
        [DataMember(Name = "short")]
        public bool Short { get; set; }

        public Field(string Title, string Value = null, bool Short = false) {
            this.Title = Title;
            this.Value = Value;
            this.Short = Short;
        }
    }
}<|MERGE_RESOLUTION|>--- conflicted
+++ resolved
@@ -48,23 +48,17 @@
         /// Post a message to Slack.
         /// </summary>
         /// <param name="text">The text of the message.</param>
-        /// <param name="proxyAddress">If provided, uses this proxy address which posting payloads</param>
+        /// <param name="proxyAddress">If provided, uses this proxy address when posting payloads.</param>
         /// <param name="username">If provided, overrides the existing username.</param>
         /// <param name="channel">If provided, overrides the existing channel.</param>
         /// <param name="iconUrl"></param>
         /// <param name="iconEmoji"></param>
         /// <param name="attachments">Optional collection of attachments.</param>
-<<<<<<< HEAD
-        public void PostMessageAsync(string text, string proxyAddress, string username = null, string channel = null, string iconUrl = null, string iconEmoji = null, List<Attachment> attachments = null) {
-            var payload = BuildPayload(text, username, channel, iconUrl, iconEmoji, attachments);
+        /// <param name="linknames">Whether or not to link names in the Slack message.</param>
+        public void PostMessageAsync(string text, string proxyAddress, string username = null, string channel = null, string iconUrl = null, string iconEmoji = null, List<Attachment> attachments = null, bool linknames = false) {
+            var payload = BuildPayload(text, username, channel, iconUrl, iconEmoji, attachments, linknames);
             PostPayloadAsync(payload, proxyAddress);
-=======
-        public void PostMessageAsync(string text, string username = null, string channel = null, string iconUrl = null, string iconEmoji = null, List<Attachment> attachments = null, bool linknames = false) {
-            var payload = BuildPayload(text, username, channel, iconUrl, iconEmoji, attachments, linknames);
-            PostPayloadAsync(payload);
->>>>>>> 57cbb4de
-        }
-
+        }
 
         /// <summary>
         /// Builds a payload for Slack.
@@ -75,6 +69,7 @@
         /// <param name="iconUrl"></param>
         /// <param name="iconEmoji"></param>
         /// <param name="attachments"></param>
+        /// <param name="linknames"></param>
         /// <returns></returns>
         private Payload BuildPayload(string text, string username, string channel, string iconUrl, string iconEmoji, List<Attachment> attachments = null, bool linknames = false) {
             username = string.IsNullOrEmpty(username) ? _username : username;
